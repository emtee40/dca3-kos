--- conflicted
+++ resolved
@@ -58,7 +58,7 @@
     uint32_t key_queue[KBD_QUEUE_SIZE];
     size_t queue_tail;          /* Key queue tail. */
     size_t queue_head;          /* Key queue head. */
-    atomic_size_t queue_len;    /* Current length of queue. */
+    volatile size_t queue_len;  /* Current length of queue. */
 } kbd_state_private_t;
 
 static struct {
@@ -435,7 +435,6 @@
     }
 };
 
-
 /* The keyboard queue (global for now) */
 static volatile int kbd_queue_active = 1;
 static volatile int kbd_queue_tail = 0, kbd_queue_head = 0;
@@ -454,18 +453,9 @@
 }
 
 /* Take a key scancode, encode it appropriately, and place it on the
-<<<<<<< HEAD
    keyboard queue. At the moment we assume no key overflows. */
 static int kbd_enqueue(kbd_state_t *state, uint8_t keycode, uint32_t mods) {
     static const char keymap_noshift[] = {
-=======
-   keyboard queue. At the moment we assume no key overflows.
-
-    NOTE: We are only calling this within an IRQ context, so operations on
-          kbd_state::queue_size are essentially atomic. */
-static int kbd_enqueue(kbd_state_t *state, uint8 keycode, int mods) {
-    static char keymap_noshift[] = {
->>>>>>> 34f7e943
         /*0*/   0, 0, 0, 0, 'a', 'b', 'c', 'd', 'e', 'f', 'g', 'h', 'i',
         'j', 'k', 'l', 'm', 'n', 'o', 'p', 'q', 'r', 's', 't',
         'u', 'v', 'w', 'x', 'y', 'z',
@@ -496,17 +486,10 @@
         return 0;
 
     /* Queue the key up on the device-specific queue. */
-<<<<<<< HEAD
-    if(atomic_load(&state_private->queue_len) < KBD_QUEUE_SIZE) {
+    if(state_private->queue_len < KBD_QUEUE_SIZE) {
         state_private->key_queue[state_private->queue_head] = keycode | (mods << 8);
         state_private->queue_head = (state_private->queue_head + 1) & (KBD_QUEUE_SIZE - 1);
-        atomic_fetch_add(&state_private->queue_len, 1);
-=======
-    if(state->queue_len < KBD_QUEUE_SIZE) {
-        state->key_queue[state->queue_head] = keycode | (mods << 8);
-        state->queue_head = (state->queue_head + 1) & (KBD_QUEUE_SIZE - 1);
-        ++state->queue_len;
->>>>>>> 34f7e943
+        ++state_private->queue_len;
     }
 
     /* If queueing is turned off, don't bother with the global queue. */
@@ -553,26 +536,11 @@
     if(!device)
         return NULL;
 
-<<<<<<< HEAD
     if(!device->status_valid)
         return NULL;
 
     if(!(device->info.functions & MAPLE_FUNC_KEYBOARD))
         return NULL;
-=======
-    const int irqs = irq_disable();
-
-    if(!state->queue_len) {
-        irq_restore(irqs);
-        return -1;
-    }
-
-    rv = state->key_queue[state->queue_tail];
-    state->queue_tail = (state->queue_tail + 1) & (KBD_QUEUE_SIZE - 1);
-    --state->queue_len;
-
-    irq_restore(irqs);
->>>>>>> 34f7e943
 
     return (kbd_state_t *)device->status;
 }
@@ -599,12 +567,18 @@
     kbd_leds_t leds;
     char ascii;
 
-    if(!atomic_load(&state_private->queue_len))
+    const int irqs = irq_disable();
+
+    if(!state_private->queue_len) {
+        irq_restore(irqs);
         return -1;
+    }
 
     rv = state_private->key_queue[state_private->queue_tail];
     state_private->queue_tail = (state_private->queue_tail + 1) & (KBD_QUEUE_SIZE - 1);
-    atomic_fetch_sub(&state_private->queue_len, 1);
+    --state_private->queue_len;
+
+    irq_restore(irqs);
 
     if(!to_ascii)
         return (int)rv;
